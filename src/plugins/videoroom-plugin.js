'use strict';

/**
 * This module contains the implementation of the VideoRoom plugin (ref. {@link https://janus.conf.meetecho.com/docs/videoroom.html}).
 * @module videoroom-plugin
 */

import Handle from '../handle.js';

/* The plugin ID exported in the plugin descriptor */
const PLUGIN_ID = 'janus.plugin.videoroom';

/* These are the requests defined for the Janus VideoRoom API */
const REQUEST_JOIN = 'join';
const REQUEST_CONFIGURE = 'configure';
const REQUEST_JOIN_CONFIGURE = 'joinandconfigure';
const REQUEST_LIST_PARTICIPANTS = 'listparticipants';
const REQUEST_ENABLE_RECORDING = 'enable_recording';
const REQUEST_KICK = 'kick';
const REQUEST_START = 'start';
const REQUEST_PAUSE = 'pause';
const REQUEST_SWITCH = 'switch';
const REQUEST_PUBLISH = 'publish';
const REQUEST_UNPUBLISH = 'unpublish';
const REQUEST_UPDATE = 'update';
const REQUEST_LEAVE = 'leave';
const REQUEST_UPDATE = 'update';

const REQUEST_EXISTS = 'exists';
const REQUEST_LIST_ROOMS = 'list';
const REQUEST_CREATE = 'create';
const REQUEST_DESTROY = 'destroy';
const REQUEST_ALLOW = 'allowed';

const REQUEST_RTP_FWD_START = 'rtp_forward';
const REQUEST_RTP_FWD_STOP = 'stop_rtp_forward';
const REQUEST_RTP_FWD_LIST = 'listforwarders';

const PTYPE_PUBLISHER = 'publisher';
const PTYPE_LISTENER = 'subscriber';

/* These are the events/responses that the Janode plugin will manage */
/* Some of them will be exported in the plugin descriptor */
const PLUGIN_EVENT = {
  PUB_JOINED: 'videoroom_joined',
  SUB_JOINED: 'videoroom_subscribed',
  PUB_LIST: 'videoroom_publisher_list',
  PARTICIPANTS_LIST: 'videoroom_participants_list',
  PUB_PEER_JOINED: 'videoroom_publisher_joined',
  STARTED: 'videoroom_started',
  PAUSED: 'videoroom_paused',
  SWITCHED: 'videoroom_switched',
  CONFIGURED: 'videoroom_configured',
  SLOW_LINK: 'videoroom_slowlink',
  DISPLAY: 'videoroom_display',
  UNPUBLISHED: 'videoroom_unpublished',
  LEAVING: 'videoroom_leaving',
  UPDATED: 'videoroom_updated',
  KICKED: 'videoroom_kicked',
  RECORDING_ENABLED_STATE: 'videoroom_recording_enabled_state',
  TALKING: 'videoroom_talking',
  SC_SUBSTREAM_LAYER: 'videoroom_sc_substream_layer',
  SC_TEMPORAL_LAYERS: 'videoroom_sc_temporal_layers',
  ALLOWED: 'videoroom_allowed',
  EXISTS: 'videoroom_exists',
  ROOMS_LIST: 'videoroom_list',
  CREATED: 'videoroom_created',
  DESTROYED: 'videoroom_destroyed',
  RTP_FWD_STARTED: 'videoroom_rtp_fwd_started',
  RTP_FWD_STOPPED: 'videoroom_rtp_fwd_stopped',
  RTP_FWD_LIST: 'videoroom_rtp_fwd_list',
  SUCCESS: 'videoroom_success',
  ERROR: 'videoroom_error',
};

/**
 * The class implementing the VideoRoom plugin (ref. {@link https://janus.conf.meetecho.com/docs/videoroom.html}).<br>
 *
 * It extends the base Janode Handle class and overrides the "handleMessage" method.<br>
 *
 * Moreover it defines many methods to support VideoRoom operations.<br>
 *
 * @hideconstructor
 */
class VideoRoomHandle extends Handle {
  /**
   * Create a Janode VideoRoom handle.
   *
   * @param {module:session~Session} session - A reference to the parent session
   * @param {number} id - The handle identifier
   */
  constructor(session, id) {
    super(session, id);

    /**
     * Either the feed identifier assigned to this publisher handle or the publisher's feed in case this handle is a subscriber.
     *
     * @type {number|string}
     */
    this.feed = null;

    /**
     * The identifier of the videoroom the handle has joined.
     *
     * @type {number|string}
     */
    this.room = null;
  }

  /**
   * The custom "handleMessage" needed for handling VideoRoom messages.
   *
   * @private
   * @param {object} janus_message
   * @returns {object} A falsy value for unhandled events, a truthy value for handled events
   */
  handleMessage(janus_message) {
    const { plugindata, jsep, transaction } = janus_message;
    if (plugindata && plugindata.data && plugindata.data.videoroom) {
      /**
       * @type {VideoRoomData}
       */
      const message_data = plugindata.data;
      const { videoroom, error, error_code, room } = message_data;

      /* Prepare an object for the output Janode event */
      const janode_event = {
        /* The name of the resolved event */
        event: null,
        /* The event payload */
        data: {},
      };

      /* Add JSEP data if available */
      if (jsep) janode_event.data.jsep = jsep;
      if (jsep && typeof jsep.e2ee === 'boolean') janode_event.data.e2ee = jsep.e2ee;
      /* Add room information if available */
      if (room) janode_event.data.room = room;

      /* The plugin will emit an event only if the handle does not own the transaction */
      /* That means that a transaction has already been closed or this is an async event */
      const emit = (this.ownsTransaction(transaction) === false);

      /* Use the "janode" property to store the output event */
      janus_message._janode = janode_event;

      switch (videoroom) {

        /* Success response */
        case 'success':
          /* Room exists API */
          if (typeof message_data.exists !== 'undefined') {
            janode_event.data.exists = message_data.exists;
            janode_event.event = PLUGIN_EVENT.EXISTS;
            break;
          }
          /* Room list API */
          if (typeof message_data.list !== 'undefined') {
            janode_event.data.list = message_data.list;
            janode_event.event = PLUGIN_EVENT.ROOMS_LIST;
            break;
          }
          /* Tokens management (add/remove/enable) */
          if (typeof message_data.allowed !== 'undefined') {
            janode_event.data.list = message_data.allowed;
            janode_event.event = PLUGIN_EVENT.ALLOWED;
            break;
          }
          /* Global recording enabled or disabled */
          if (typeof message_data.record !== 'undefined') {
            janode_event.data.record = message_data.record;
            janode_event.event = PLUGIN_EVENT.RECORDING_ENABLED_STATE;
            break;
          }

          /* Generic success event */
          janode_event.event = PLUGIN_EVENT.SUCCESS;
          break;

        /* Publisher joined */
        case 'joined':
          /* Store room and feed id */
          this.room = room;
          this.feed = message_data.id;

          janode_event.data.feed = message_data.id;
          janode_event.data.description = message_data.description;
<<<<<<< HEAD
          janode_event.data.publishers = message_data.publishers.map(({ id, display, talking, audio_codec, video_codec, streams }) => {
=======
          janode_event.data.private_id = message_data.private_id;
          janode_event.data.publishers = message_data.publishers.map(({ id, display, talking, audio_codec, video_codec, simulcast, streams }) => {
>>>>>>> 479396e4
            const pub = {
              feed: id,
              display,
            };
            if (typeof audio_codec !== 'undefined') pub.audio_codec = audio_codec;
            if (typeof video_codec !== 'undefined') pub.video_codec = video_codec;
            if (typeof streams !== 'undefined') pub.streams = streams;
            if (typeof talking !== 'undefined') pub.talking = talking;
            if (typeof audio_codec !== 'undefined') pub.audiocodec = audio_codec;
            if (typeof video_codec !== 'undefined') pub.videocodec = video_codec;
            if (typeof simulcast !== 'undefined') pub.simulcast = simulcast;
            // Multistream
            if (typeof streams !== 'undefined') pub.streams = streams;
            return pub;
          });
          janode_event.event = PLUGIN_EVENT.PUB_JOINED;
          break;

        /* Subscriber joined */
        case 'attached':
          /* Store room and feed id */
          this.room = room;
          this.feed = message_data.id;

          janode_event.data.feed = message_data.id;
          janode_event.data.display = message_data.display;
          if (typeof message_data.streams !== 'undefined') janode_event.data.streams = message_data.streams;
          janode_event.event = PLUGIN_EVENT.SUB_JOINED;
          break;

        /* Slow-link event */
        case 'slow_link':
          janode_event.data.feed = this.feed;
          janode_event.data.bitrate = message_data['current-bitrate'];
          janode_event.event = PLUGIN_EVENT.SLOW_LINK;
          break;

        /* Participants list */
        case 'participants':
          janode_event.data.participants = message_data.participants.map(({ id, display, publisher, talking }) => {
            const peer = {
              feed: id,
              display,
              publisher,
            };
            if (typeof talking !== 'undefined') peer.talking = talking;
            return peer;
          });
          janode_event.event = PLUGIN_EVENT.PARTICIPANTS_LIST;
          break;

        /* Room created */
        case 'created':
          janode_event.event = PLUGIN_EVENT.CREATED;
          janode_event.data.permanent = message_data.permanent;
          break;

        /* Room destroyed */
        case 'destroyed':
          janode_event.event = PLUGIN_EVENT.DESTROYED;
          break;

        /* RTP forwarding started */
        case 'rtp_forward':
          janode_event.data.feed = message_data.publisher_id;
          janode_event.data.forwarder = {
            host: message_data.rtp_stream.host,
          };
          if (message_data.rtp_stream.audio) {
            janode_event.data.forwarder.audio_port = message_data.rtp_stream.audio;
            janode_event.data.forwarder.audio_rtcp_port = message_data.rtp_stream.audio_rtcp;
            janode_event.data.forwarder.audio_stream = message_data.rtp_stream.audio_stream_id;
          }
          if (message_data.rtp_stream.video) {
            janode_event.data.forwarder.video_port = message_data.rtp_stream.video;
            janode_event.data.forwarder.video_rtcp_port = message_data.rtp_stream.video_rtcp;
            janode_event.data.forwarder.video_stream = message_data.rtp_stream.video_stream_id;
          }
          if (message_data.rtp_stream.data) {
            janode_event.data.forwarder.data_port = message_data.rtp_stream.data;
            janode_event.data.forwarder.data_stream = message_data.rtp_stream.data_stream_id;
          }
          janode_event.event = PLUGIN_EVENT.RTP_FWD_STARTED;
          break;

        /* RTP forwarding stopped */
        case 'stop_rtp_forward':
          janode_event.data.feed = message_data.publisher_id;
          janode_event.data.stream = message_data.stream_id;
          janode_event.event = PLUGIN_EVENT.RTP_FWD_STOPPED;
          break;

        /* RTP forwarders list */
        case 'forwarders':
          if (janode_event.data.forwarders) {
            janode_event.data.forwarders = message_data.rtp_forwarders.map(({ publisher_id, rtp_forwarder }) => {
              const pub = {
                feed: publisher_id,
              };

              pub.forwarders = rtp_forwarder.map(forw => {
                const forwarder = {
                  host: forw.ip,
                };

                if (forw.audio_stream_id) {
                  forwarder.audio_port = forw.port;
                  forwarder.audio_rtcp_port = forw.remote_rtcp_port;
                  forwarder.audio_stream = forw.audio_stream_id;
                }
                if (forw.video_stream_id) {
                  forwarder.video_port = forw.port;
                  forwarder.video_rtcp_port = forw.remote_rtcp_port;
                  forwarder.video_stream = forw.video_stream_id;
                }
                if (forw.data_stream_id) {
                  forwarder.data_port = forw.port;
                  forwarder.data_stream = forw.data_stream_id;
                }

                return forwarder;
              });

              return pub;
            });
          }
          else if (janode_event.data.publishers) {
            janode_event.data.forwarders = message_data.publishers.map(({ publisher_id, forwarders }) => {
              const pub = {
                feed: publisher_id,
              };

              pub.forwarders = forwarders.map(forw => {
                const forwarder = {
                  host: forw.host,
                };

                if (forw.type === 'audio') {
                  forwarder.audio_port = forw.port;
                  forwarder.audio_rtcp_port = forw.remote_rtcp_port;
                  forwarder.audio_stream = forw.stream_id;
                }
                if (forw.type === 'video') {
                  forwarder.video_port = forw.port;
                  forwarder.video_rtcp_port = forw.remote_rtcp_port;
                  forwarder.video_stream = forw.stream_id;
                  if (typeof forw.substream !== 'undefined') {
                    forwarder.sc_substream_layer = forw.substream;
                  }
                }
                if (forw.type === 'data') {
                  forwarder.data_port = forw.port;
                  forwarder.data_stream = forw.stream_id;
                }

                if (typeof forw.ssrc !== 'undefined')
                  forwarder.ssrc = forw.ssrc;
                if (typeof forw.pt !== 'undefined')
                  forwarder.pt = forw.pt;
                if (typeof forw.srtp !== 'undefined')
                  forwarder.srtp = forw.srtp;

                return forwarder;
              });

              return pub;
            });
          }

          janode_event.event = PLUGIN_EVENT.RTP_FWD_LIST;
          break;

        /* Talking events */
        case 'talking':
        case 'stopped-talking':
          janode_event.data.feed = message_data.id;
          janode_event.data.talking = (videoroom === 'talking');
          janode_event.data.audio_level = message_data['audio-level-dBov-avg'];
          janode_event.event = PLUGIN_EVENT.TALKING;
          break;

        /* [multistream] updated event */
        case 'updated':
          janode_event.data.streams = message_data.streams;
          janode_event.event = PLUGIN_EVENT.UPDATED;
          break;
        case 'updating':
          janode_event.data.streams = message_data.streams;
          janode_event.event = PLUGIN_EVENT.UPDATED;
          break;

        /* [multistream] updating event, sent when janus receives another "update" before getting a JSEP answer for the previous one */
        case 'updating':
          janode_event.data.streams = message_data.streams;
          janode_event.event = PLUGIN_EVENT.UPDATED;
          break;

        /* Generic events (error, notifications ...) */
        case 'event':
          /* VideoRoom Error */
          if (error) {
            janode_event.event = PLUGIN_EVENT.ERROR;
            janode_event.data = new Error(`${error_code} ${error}`);
            janode_event.data._code = error_code;
            /* In case of error, close a transaction */
            this.closeTransactionWithError(transaction, janode_event.data);
            break;
          }
          /* Participant joined notification (notify_joining) */
          if (message_data.joining) {
            janode_event.event = PLUGIN_EVENT.PUB_PEER_JOINED;
            janode_event.data.feed = message_data.joining.id;
            if (message_data.joining.display) janode_event.data.display = message_data.joining.display;
            break;
          }
          /* Publisher list notification */
          if (message_data.publishers) {
            janode_event.event = PLUGIN_EVENT.PUB_LIST;
<<<<<<< HEAD
            janode_event.data.publishers = message_data.publishers.map(({ id, display, talking, streams }) => {
=======
            janode_event.data.publishers = message_data.publishers.map(({ id, display, talking, audio_codec, video_codec, simulcast, streams }) => {
>>>>>>> 479396e4
              const pub = {
                feed: id,
                display,
              };
              if (typeof streams !== 'undefined') pub.streams = streams;
              if (typeof talking !== 'undefined') pub.talking = talking;
              if (typeof audio_codec !== 'undefined') pub.audiocodec = audio_codec;
              if (typeof video_codec !== 'undefined') pub.videocodec = video_codec;
              if (typeof simulcast !== 'undefined') pub.simulcast = simulcast;
              // Multistream
              if (typeof streams !== 'undefined') pub.streams = streams;
              return pub;
            });
            break;
          }
          /* Configuration events (publishing, general configuration) */
          if (typeof message_data.configured !== 'undefined') {
            janode_event.event = PLUGIN_EVENT.CONFIGURED;
            janode_event.data.feed = this.feed;
            janode_event.data.configured = message_data.configured;
            break;
          }
          /* Display name changed event */
          if (typeof message_data.display !== 'undefined' && typeof message_data.switched === 'undefined') {
            janode_event.event = PLUGIN_EVENT.DISPLAY;
            janode_event.data.feed = message_data.id;
            janode_event.data.display = message_data.display;
            break;
          }
          /* Subscribed feed started */
          if (typeof message_data.started !== 'undefined') {
            janode_event.event = PLUGIN_EVENT.STARTED;
            janode_event.data.feed = this.feed;
            janode_event.data.started = message_data.started;
            break;
          }
          /* Subscribed feed paused */
          if (typeof message_data.paused !== 'undefined') {
            janode_event.event = PLUGIN_EVENT.PAUSED;
            janode_event.data.feed = this.feed;
            janode_event.data.paused = message_data.paused;
            break;
          }
          /* Subscribed feed switched */
          if (typeof message_data.switched !== 'undefined') {
            janode_event.event = PLUGIN_EVENT.SWITCHED;
            janode_event.data.switched = message_data.switched;
            if (message_data.switched === 'ok' && typeof message_data.id !== 'undefined') {
              janode_event.data.from_feed = this.feed;
              this.feed = message_data.id;
              janode_event.data.to_feed = this.feed;
              janode_event.data.display = message_data.display;
            }
            break;
          }
          /* Unpublished own or other feed */
          if (typeof message_data.unpublished !== 'undefined') {
            janode_event.event = PLUGIN_EVENT.UNPUBLISHED;
            janode_event.data.feed = (message_data.unpublished === 'ok') ? this.feed : message_data.unpublished;
            break;
          }
          /* Leaving confirmation */
          if (typeof message_data.leaving !== 'undefined') {
            janode_event.event = PLUGIN_EVENT.LEAVING;
            janode_event.data.feed = (message_data.leaving === 'ok') ? this.feed : message_data.leaving;
            if (message_data.reason) janode_event.data.reason = message_data.reason;
            break;
          }
          /* Participant kicked out */
          if (typeof message_data.kicked !== 'undefined') {
            janode_event.event = PLUGIN_EVENT.KICKED;
            janode_event.data.feed = message_data.kicked;
            break;
          }
          /* Participant left (for subscribers "leave") */
          if (typeof message_data.left !== 'undefined') {
            janode_event.event = PLUGIN_EVENT.LEAVING;
            janode_event.data.feed = this.feed;
            break;
          }
          /* Simulcast substream layer switch */
          if (typeof message_data.substream !== 'undefined') {
            janode_event.event = PLUGIN_EVENT.SC_SUBSTREAM_LAYER;
            janode_event.data.feed = this.feed;
            janode_event.data.sc_substream_layer = message_data.substream;
            break;
          }
          /* Simulcast temporal layers switch */
          if (typeof message_data.temporal !== 'undefined') {
            janode_event.event = PLUGIN_EVENT.SC_TEMPORAL_LAYERS;
            janode_event.data.feed = this.feed;
            janode_event.data.sc_temporal_layers = message_data.temporal;
            break;
          }
      }

      /* The event has been handled */
      if (janode_event.event) {
        /* Try to close the transaction */
        this.closeTransactionWithSuccess(transaction, janus_message);
        /* If the transaction was not owned, emit the event */
        if (emit) this.emit(janode_event.event, janode_event.data);
        return janode_event;
      }
    }

    /* The event has not been handled, return a falsy value */
    return null;
  }

  /*----------*/
  /* USER API */
  /*----------*/

  /* These are the APIs that users need to work with the videoroom plugin */

  /**
   * Join a videoroom as publisher.
   *
   * @param {object} params
   * @param {number|string} params.room - The room to join to
   * @param {number|string} [params.feed] - The feed identifier to use, if missing it is picked by Janus
   * @param {boolean} [params.audio] - True to request audio relaying
   * @param {boolean} [params.video] - True to request video relaying
   * @param {boolean} [params.data] - True to request datachannel relaying
   * @param {string} [params.display] - The display name to use
   * @param {number} [params.bitrate] - Bitrate cap
   * @param {string} [params.token] - The optional token needed to join the room
   * @param {string} [params.pin] - The optional pin needed to join the room
   * @param {boolean} [params.record] - Enable the recording
   * @param {string} [params.filename] - If recording, the base path/file to use for the recording
   * @returns {Promise<module:videoroom-plugin~VIDEOROOM_EVENT_PUB_JOINED>}
   */
  async joinPublisher({ room, feed, audio, video, data, bitrate, record, filename, display, token, pin }) {
    const body = {
      request: REQUEST_JOIN,
      ptype: PTYPE_PUBLISHER,
      room,
    };
    if (typeof feed === 'string' || typeof feed === 'number') body.id = feed;
    if (typeof display === 'string') body.display = display;
    if (typeof audio === 'boolean') body.audio = audio;
    if (typeof video === 'boolean') body.video = video;
    if (typeof data === 'boolean') body.data = data;
    if (typeof bitrate === 'number') body.bitrate = bitrate;
    if (typeof record === 'boolean') body.record = record;
    if (typeof filename === 'string') body.filename = filename;
    if (typeof token === 'string') body.token = token;
    if (typeof pin === 'string') body.pin = pin;

    const response = await this.message(body);
    const { event, data: evtdata } = response._janode || {};
    if (event === PLUGIN_EVENT.PUB_JOINED) {
      if (body.display) evtdata.display = body.display;
      return evtdata;
    }
    const error = new Error(`unexpected response to ${body.request} request`);
    throw (error);
  }

  /**
   * Join and configure videoroom handle as publisher.
   *
   * @param {object} params
   * @param {number|string} params.room - The room to join to
   * @param {number|string} [params.feed] - The feed identifier to use, if missing it is picked by Janus
   * @param {boolean} [params.audio] - True to request audio relaying
   * @param {boolean} [params.video] - True to request video relaying
   * @param {boolean} [params.data] - True to request datachannel relaying
   * @param {string} [params.display] - The display name to use
   * @param {number} [params.bitrate] - Bitrate cap
   * @param {string} [params.token] - The optional token needed to join the room
   * @param {string} [params.pin] - The optional pin needed to join the room
   * @param {boolean} [params.record] - Enable the recording
   * @param {string} [params.filename] - If recording, the base path/file to use for the recording
   * @param {boolean} [params.e2ee] - True to notify end-to-end encryption for this connection
   * @param {RTCSessionDescription} [params.jsep] - The JSEP offer
   * @returns {Promise<module:videoroom-plugin~VIDEOROOM_EVENT_PUB_JOINED>}
   */
  async joinConfigurePublisher({ room, feed, audio, video, data, bitrate, record, filename, display, token, pin, e2ee, jsep }) {
    const body = {
      request: REQUEST_JOIN_CONFIGURE,
      ptype: PTYPE_PUBLISHER,
      room,
    };
    if (typeof feed === 'string' || typeof feed === 'number') body.id = feed;
    if (typeof display === 'string') body.display = display;
    if (typeof audio === 'boolean') body.audio = audio;
    if (typeof video === 'boolean') body.video = video;
    if (typeof data === 'boolean') body.data = data;
    if (typeof bitrate === 'number') body.bitrate = bitrate;
    if (typeof record === 'boolean') body.record = record;
    if (typeof filename === 'string') body.filename = filename;
    if (typeof token === 'string') body.token = token;
    if (typeof pin === 'string') body.pin = pin;
    if (typeof e2ee === 'boolean' && jsep) jsep.e2ee = e2ee;

    const response = await this.message(body, jsep).catch(e => {
      /* Cleanup the WebRTC status in Janus in case of errors when publishing */
      /*
       *
       * JANUS_VIDEOROOM_ERROR_NO_SUCH_FEED       428
       * JANUS_VIDEOROOM_ERROR_MISSING_ELEMENT    429
       * JANUS_VIDEOROOM_ERROR_INVALID_ELEMENT    430
       * JANUS_VIDEOROOM_ERROR_INVALID_SDP_TYPE   431
       * JANUS_VIDEOROOM_ERROR_PUBLISHERS_FULL    432
       * JANUS_VIDEOROOM_ERROR_UNAUTHORIZED       433
       * JANUS_VIDEOROOM_ERROR_ALREADY_PUBLISHED  434
       * JANUS_VIDEOROOM_ERROR_NOT_PUBLISHED      435
       * JANUS_VIDEOROOM_ERROR_ID_EXISTS          436
       * JANUS_VIDEOROOM_ERROR_INVALID_SDP        437
       *
       */
      if (jsep && e._code && e._code >= 429 && e._code <= 437 && e._code != 434)
        this.hangup().catch(() => { });
      throw e;
    });

    const { event, data: evtdata } = response._janode || {};
    if (event === PLUGIN_EVENT.PUB_JOINED) {
      if (body.display) evtdata.display = body.display;
      return evtdata;
    }
    const error = new Error(`unexpected response to ${body.request} request`);
    throw (error);
  }

  /**
   * Configure a publisher or subscriber handle.<br>
   * Room is detected from the context since a handle must have joined before.<br>
   * Can also be used by publishers to publish a feed.<br>
   *
   * Use this API also to trigger ICE restarts. Publishers can omit the
   * restart/update flags, while subscribers need to use them to force
   * the operation.
   *
   * @param {object} params
   * @param {boolean} [params.audio] - True to request audio relaying
   * @param {boolean} [params.video] - True to request video relaying
   * @param {boolean} [params.data] - True to request datachannel relaying
   * @param {string} [params.display] - The display name to use (publishers only)
   * @param {number} [params.bitrate] - Bitrate cap (publishers only)
   * @param {boolean} [params.record] - True to record the feed (publishers only)
   * @param {string} [params.filename] - If recording, the base path/file to use for the recording (publishers only)
   * @param {boolean} [params.restart] - Set to force a ICE restart
   * @param {boolean} [params.update] - Set to force a renegotiation
   * @param {object[]} [params.streams] - The streams object, each stream includes mid, keyframe, send, min_delay, max_delay
   * @param {object[]} [params.descriptions] - The descriptions object, can define a description for the tracks separately e.g. track mid:0 'Video Camera', track mid:1 'Screen'
   * @param {number} [params.sc_substream_layer] - Substream layer to receive (0-2), in case simulcasting is enabled (subscribers only)
   * @param {number} [params.sc_substream_fallback_ms] - How much time in ms without receiving packets will make janus drop to the substream below (subscribers only)
   * @param {number} [params.sc_temporal_layers] - Temporal layers to receive (0-2), in case VP8 simulcasting is enabled (subscribers only)
   * @param {boolean} [params.e2ee] - True to notify end-to-end encryption for this connection
   * @param {RTCSessionDescription} [params.jsep] - The JSEP offer (publishers only)
   * @returns {Promise<module:videoroom-plugin~VIDEOROOM_EVENT_CONFIGURED>}
   */
<<<<<<< HEAD
  async configure({ audio, video, data, bitrate, record, filename, display, restart, update, streams, descriptions, sc_substream_layer, sc_substream_fallback_ms, sc_temporal_layers, jsep }) {
=======
  async configure({ audio, video, data, bitrate, record, filename, display, restart, update, sc_substream_layer, sc_substream_fallback_ms, sc_temporal_layers, e2ee, jsep }) {
>>>>>>> 479396e4
    const body = {
      request: REQUEST_CONFIGURE,
    };
    if (typeof audio === 'boolean') body.audio = audio;
    if (typeof video === 'boolean') body.video = video;
    if (typeof data === 'boolean') body.data = data;
    if (typeof bitrate === 'number') body.bitrate = bitrate;
    if (typeof record === 'boolean') body.record = record;
    if (typeof filename === 'string') body.filename = filename;
    if (typeof display === 'string') body.display = display;
    if (typeof restart === 'boolean') body.restart = restart;
    if (typeof update === 'boolean') body.update = update;
    if (typeof sc_substream_layer === 'number') body.substream = sc_substream_layer;
    if (typeof sc_substream_fallback_ms === 'number') body.fallback = 1000 * sc_substream_fallback_ms;
    if (typeof sc_temporal_layers === 'number') body.temporal = sc_temporal_layers;
<<<<<<< HEAD
    if (streams && Array.isArray(streams)) body.streams = streams;
    if (descriptions && Array.isArray(descriptions)) body.descriptions = descriptions;
=======
    if (typeof e2ee === 'boolean' && jsep) jsep.e2ee = e2ee;
>>>>>>> 479396e4

    const response = await this.message(body, jsep).catch(e => {
      /* Cleanup the WebRTC status in Janus in case of errors when publishing */
      /*
       *
       * JANUS_VIDEOROOM_ERROR_NO_SUCH_FEED       428
       * JANUS_VIDEOROOM_ERROR_MISSING_ELEMENT    429
       * JANUS_VIDEOROOM_ERROR_INVALID_ELEMENT    430
       * JANUS_VIDEOROOM_ERROR_INVALID_SDP_TYPE   431
       * JANUS_VIDEOROOM_ERROR_PUBLISHERS_FULL    432
       * JANUS_VIDEOROOM_ERROR_UNAUTHORIZED       433
       * JANUS_VIDEOROOM_ERROR_ALREADY_PUBLISHED  434
       * JANUS_VIDEOROOM_ERROR_NOT_PUBLISHED      435
       * JANUS_VIDEOROOM_ERROR_ID_EXISTS          436
       * JANUS_VIDEOROOM_ERROR_INVALID_SDP        437
       *
       */
      if (jsep && e._code && e._code >= 429 && e._code <= 437 && e._code != 434)
        this.hangup().catch(() => { });
      throw e;
    });

    const { event, data: evtdata } = response._janode || {};
    if (event === PLUGIN_EVENT.CONFIGURED && evtdata.configured === 'ok') {
      if (body.display) evtdata.display = body.display;
      if (typeof body.request === 'boolean') evtdata.restart = body.restart;
      if (typeof body.update === 'boolean') evtdata.update = body.update;
      return evtdata;
    }
    const error = new Error(`unexpected response to ${body.request} request`);
    throw (error);
  }

  /**
   * Publish a feed in the room.
   * Room is detected from the context since a handle must have joined before.
   *
   * @param {object} params
   * @param {boolean} [params.audio] - True to request audio relaying
   * @param {boolean} [params.video] - True to request video relaying
   * @param {boolean} [params.data] - True to request datachannel relaying
   * @param {string} [params.display] - The display name to use
   * @param {number} [params.bitrate] - Bitrate cap
   * @param {boolean} [params.record] - True to record the feed
   * @param {string} [params.filename] - If recording, the base path/file to use for the recording
<<<<<<< HEAD
   * @param {object[]} [params.streams] - The streams object, each stream includes type, mid, description, disabled, simulcast
   * @param {object[]} [params.descriptions] - The descriptions object, for each stream you can define description
   * @param {RTCSessionDescription} params.jsep - The JSEP offer
   * @returns {Promise<module:videoroom-plugin~VIDEOROOM_EVENT_CONFIGURED>}
   */
  async publish({ audio, video, data, bitrate, record, filename, streams, descriptions, display, jsep }) {
=======
   * @param {boolean} [params.e2ee] - True to notify end-to-end encryption for this connection
   * @param {RTCSessionDescription} params.jsep - The JSEP offer
   * @returns {Promise<module:videoroom-plugin~VIDEOROOM_EVENT_CONFIGURED>}
   */
  async publish({ audio, video, data, bitrate, record, filename, display, e2ee, jsep }) {
>>>>>>> 479396e4
    if (typeof jsep === 'object' && jsep && jsep.type !== 'offer') {
      const error = new Error('jsep must be an offer');
      return Promise.reject(error);
    }
    const body = {
      request: REQUEST_PUBLISH,
    };
    if (typeof audio === 'boolean') body.audio = audio;
    if (typeof video === 'boolean') body.video = video;
    if (typeof data === 'boolean') body.data = data;
    if (typeof bitrate === 'number') body.bitrate = bitrate;
    if (typeof record === 'boolean') body.record = record;
    if (typeof filename === 'string') body.filename = filename;
    if (typeof display === 'string') body.display = display;
<<<<<<< HEAD
    if (streams && Array.isArray(streams)) body.streams = streams;
    if (descriptions && Array.isArray(descriptions)) body.descriptions = descriptions;
=======
    if (typeof e2ee === 'boolean' && jsep) jsep.e2ee = e2ee;
>>>>>>> 479396e4

    const response = await this.message(body, jsep).catch(e => {
      /* Cleanup the WebRTC status in Janus in case of errors when publishing */
      /*
       *
       * JANUS_VIDEOROOM_ERROR_NO_SUCH_FEED       428
       * JANUS_VIDEOROOM_ERROR_MISSING_ELEMENT    429
       * JANUS_VIDEOROOM_ERROR_INVALID_ELEMENT    430
       * JANUS_VIDEOROOM_ERROR_INVALID_SDP_TYPE   431
       * JANUS_VIDEOROOM_ERROR_PUBLISHERS_FULL    432
       * JANUS_VIDEOROOM_ERROR_UNAUTHORIZED       433
       * JANUS_VIDEOROOM_ERROR_ALREADY_PUBLISHED  434
       * JANUS_VIDEOROOM_ERROR_NOT_PUBLISHED      435
       * JANUS_VIDEOROOM_ERROR_ID_EXISTS          436
       * JANUS_VIDEOROOM_ERROR_INVALID_SDP        437
       *
       */
      if (jsep && e._code && e._code >= 429 && e._code <= 437 && e._code != 434)
        this.hangup().catch(() => { });
      throw e;
    });

    const { event, data: evtdata } = response._janode || {};
    if (event === PLUGIN_EVENT.CONFIGURED && evtdata.configured === 'ok') {
      if (body.display) evtdata.display = body.display;
      return evtdata;
    }
    const error = new Error(`unexpected response to ${body.request} request`);
    throw (error);
  }

  /**
   * Unpublish a feed in the room.
   *
   * @returns {Promise<module:videoroom-plugin~VIDEOROOM_EVENT_UNPUBLISHED>}
   */
  async unpublish() {
    const body = {
      request: REQUEST_UNPUBLISH,
    };

    const response = await this.message(body);
    const { event, data: evtdata } = response._janode || {};
    if (event === PLUGIN_EVENT.UNPUBLISHED)
      return evtdata;
    const error = new Error(`unexpected response to ${body.request} request`);
    throw (error);
  }

  /**
   * Join a room as subscriber.
   *
   * @param {object} params
   * @param {number|string} params.room - The room to join
   * @param {number|string} [params.feed=0] - The feed the user wants to subscribe to
   * @param {boolean} [params.audio] - True to subscribe to the audio feed
   * @param {boolean} [params.video] - True to subscribe to the video feed
   * @param {boolean} [params.data] - True to subscribe to the datachannels of the feed
   * @param {number} [params.private_id] - The private id to correlate with publisher
   * @param {number} [params.sc_substream_layer] - Substream layer to receive (0-2), in case simulcasting is enabled
   * @param {number} [params.sc_substream_fallback_ms] - How much time in ms without receiving packets will make janus drop to the substream below
   * @param {number} [params.sc_temporal_layers] - Temporal layers to receive (0-2), in case VP8 simulcasting is enabled
   * @param {boolean} [params.autoupdate] - [multistream] Whether a new SDP offer is sent automatically when a subscribed publisher leaves
   * @param {string} [params.token] - The optional token needed
   * @param {object[]} [params.streams] - The streams object, each stream include feed, mid is optional
   * @returns {Promise<module:videoroom-plugin~VIDEOROOM_EVENT_SUB_JOINED>}
   */
<<<<<<< HEAD
  async joinSubscriber({ room, feed, audio, video, data, sc_substream_layer, sc_substream_fallback_ms, sc_temporal_layers, token, streams }) {
=======
  async joinSubscriber({ room, feed, audio, video, data, private_id, sc_substream_layer, sc_substream_fallback_ms, sc_temporal_layers, autoupdate, token }) {
>>>>>>> 479396e4
    const body = {
      request: REQUEST_JOIN,
      ptype: PTYPE_LISTENER,
      room,
    };
    if (typeof audio === 'boolean') body.audio = audio;
    if (typeof video === 'boolean') body.video = video;
    if (typeof data === 'boolean') body.data = data;
    if (typeof private_id === 'number') body.private_id = private_id;
    if (typeof token === 'string') body.token = token;
    if (typeof sc_substream_layer === 'number') body.substream = sc_substream_layer;
    if (typeof sc_substream_fallback_ms === 'number') body.fallback = 1000 * sc_substream_fallback_ms;
    if (typeof sc_temporal_layers === 'number') body.temporal = sc_temporal_layers;
<<<<<<< HEAD
    if (streams && Array.isArray(streams)) body.streams = streams;
    else if (typeof feed === 'number' || typeof feed === 'string' ) body.feed = feed;
=======
    // Multistream
    if (typeof autoupdate === 'boolean') body.autoupdate = autoupdate;
>>>>>>> 479396e4

    const response = await this.message(body);
    const { event, data: evtdata } = response._janode || {};
    if (event === PLUGIN_EVENT.SUB_JOINED)
      return evtdata;
    const error = new Error(`unexpected response to ${body.request} request`);
    throw (error);
  }

  /**
   * Update an existing subscribe handle
   *
   * @param {object[]} subscribe The array of streams to subscribe
   * @param {object[]} unsubscribe The array of streams to unsubscribe
   * @returns {Promise<module:videoroom-plugin~VIDEOROOM_EVENT_UPDATED>}
   */
  async update({ subscribe, unsubscribe }) {
    const body = {
      request: REQUEST_UPDATE,
    };

    if (subscribe && Array.isArray(subscribe)) body.subscribe = subscribe;
    if (unsubscribe && Array.isArray(unsubscribe)) body.unsubscribe = unsubscribe;

    const response = await this.message(body);
    const { event, data: evtdata } = response._janode || {};

    if (event === PLUGIN_EVENT.UPDATED)
      return evtdata;
    const error = new Error(`unexpected response to ${body.request} request`);
    throw (error);
  }

  /**
   * Alias for "joinSubscriber".
   *
   * @see module:videoroom-plugin~VideoRoomHandle#joinSubscriber
   */
  async joinListener(params) {
    return this.joinSubscriber(params);
  }

  /**
   * Start a subscriber stream.
   *
   * @param {object} params
   * @param {RTCSessionDescription} params.jsep - The JSEP answer
   * @returns {Promise<module:videoroom-plugin~VIDEOROOM_EVENT_STARTED>}
   */
  async start({ jsep }) {
    const body = {
      request: REQUEST_START,
    };

    const response = await this.message(body, jsep);
    const { event, data: evtdata } = response._janode || {};
    if (event === PLUGIN_EVENT.STARTED && evtdata.started === 'ok')
      return evtdata;
    const error = new Error(`unexpected response to ${body.request} request`);
    throw (error);
  }

  /**
   * Pause a subscriber feed.
   *
   * @returns {Promise<module:videoroom-plugin~VIDEOROOM_EVENT_PAUSED>}
   */
  async pause() {
    const body = {
      request: REQUEST_PAUSE,
    };

    const response = await this.message(body);
    const { event, data: evtdata } = response._janode || {};
    if (event === PLUGIN_EVENT.PAUSED && evtdata.paused === 'ok')
      return evtdata;
    const error = new Error(`unexpected response to ${body.request} request`);
    throw (error);
  }

  /**
   * Switch to another feed.
   *
   * @param {object} params
   * @param {number|string} params.to_feed - The feed id of the new publisher to switch to
   * @param {boolean} [params.audio] - True to subscribe to the audio feed
   * @param {boolean} [params.video] - True to subscribe to the video feed
   * @param {boolean} [params.data] - True to subscribe to the datachannels of the feed
   * @returns {Promise<module:videoroom-plugin~VIDEOROOM_EVENT_SWITCHED>}
   */
  async switch({ to_feed, audio, video, data }) {
    const body = {
      request: REQUEST_SWITCH,
      feed: to_feed,
    };
    if (typeof audio === 'boolean') body.audio = audio;
    if (typeof video === 'boolean') body.video = video;
    if (typeof data === 'boolean') body.data = data;

    const response = await this.message(body);
    const { event, data: evtdata } = response._janode || {};
    if (event === PLUGIN_EVENT.SWITCHED && evtdata.switched === 'ok') {
      return evtdata;
    }
    const error = new Error(`unexpected response to ${body.request} request`);
    throw (error);
  }

  /**
   * Leave a room.
   * Can be used by both publishers and subscribers.
   *
   * @returns {Promise<module:videoroom-plugin~VIDEOROOM_EVENT_LEAVING>}
   */
  async leave() {
    const body = {
      request: REQUEST_LEAVE,
    };

    const response = await this.message(body);
    const { event, data: evtdata } = response._janode || {};
    if (event === PLUGIN_EVENT.LEAVING)
      return evtdata;
    const error = new Error(`unexpected response to ${body.request} request`);
    throw (error);
  }

  /**
   * [multistream] Update a subscription.
   *
   * @returns {Promise<module:videoroom-plugin~VIDEOROOM_EVENT_UPDATED>}
   */
  async update({ subscribe, unsubscribe }) {
    const body = {
      request: REQUEST_UPDATE,
    };
    if (Array.isArray(subscribe)) body.subscribe = subscribe;
    if (Array.isArray(unsubscribe)) body.unsubscribe = unsubscribe;

    const response = await this.message(body);
    const { event, data: evtdata } = response._janode || {};
    if (event === PLUGIN_EVENT.UPDATED) {
      return evtdata;
    }
    const error = new Error(`unexpected response to ${body.request} request`);
    throw (error);
  }

  /*----------------*/
  /* Management API */
  /*----------------*/

  /* These are the APIs needed to manage videoroom resources (rooms, forwarders ...) */

  /**
   * List the participants inside a room.
   *
   * @param {object} params
   * @param {number|string} params.room - The room where the list is being requested
   * @param {string} params.secret - The optional secret for the operation
   * @returns {Promise<module:videoroom-plugin~VIDEOROOM_EVENT_PARTICIPANTS_LIST>}
   */
  async listParticipants({ room, secret }) {
    const body = {
      request: REQUEST_LIST_PARTICIPANTS,
      room,
    };
    if (typeof secret === 'string') body.secret = secret;

    const response = await this.message(body);
    const { event, data: evtdata } = response._janode || {};
    if (event === PLUGIN_EVENT.PARTICIPANTS_LIST)
      return evtdata;
    const error = new Error(`unexpected response to ${body.request} request`);
    throw (error);
  }

  /**
   * Enable or disable recording for all participants in a room while the conference is in progress.
   *
   * @param {object} params
   * @param {number|string} params.room - The room where the change of recording state is being requested
   * @param {string} params.secret - The optional secret for the operation
   * @param {boolean} params.record - True starts recording for all participants in an already running conference, false stops the recording
   * @returns {Promise<module:videoroom-plugin~VIDEOROOM_EVENT_RECORDING_ENABLED_STATE>}
   */
  async enable_recording({ room, secret, record }) {
    const body = {
      request: REQUEST_ENABLE_RECORDING,
      room,
      record
    };
    if (typeof secret === 'string') body.secret = secret;

    const response = await this.message(body);
    const { event, data: evtdata } = response._janode || {};
    if (event === PLUGIN_EVENT.RECORDING_ENABLED_STATE) {
      evtdata.room = body.room;
      return evtdata;
    }
    const error = new Error(`unexpected response to ${body.request} request`);
    throw (error);
  }

  /**
   * Kick a publisher out from a room.
   *
   * @param {object} params
   * @param {number|string} params.room - The room where the kick is being requested
   * @param {number|string} params.feed - The identifier of the feed to kick out
   * @param {string} params.secret - The optional secret for the operation
   * @returns {Promise<module:videoroom-plugin~VIDEOROOM_EVENT_KICKED>}
   */
  async kick({ room, feed, secret }) {
    const body = {
      request: REQUEST_KICK,
      room,
      id: feed,
    };
    if (typeof secret === 'string') body.secret = secret;

    const response = await this.message(body);
    const { event, data: evtdata } = response._janode || {};
    if (event === PLUGIN_EVENT.SUCCESS) {
      evtdata.room = body.room;
      evtdata.feed = body.id;
      return evtdata;
    }
    const error = new Error(`unexpected response to ${body.request} request`);
    throw (error);
  }

  /**
   * Check if a room exists.
   *
   * @param {object} params
   * @param {number|string} params.room - The room to check
   * @returns {Promise<module:videoroom-plugin~VIDEOROOM_EVENT_EXISTS>}
   */
  async exists({ room }) {
    const body = {
      request: REQUEST_EXISTS,
      room,
    };

    const response = await this.message(body);
    const { event, data: evtdata } = response._janode || {};
    if (event === PLUGIN_EVENT.EXISTS)
      return evtdata;
    const error = new Error(`unexpected response to ${body.request} request`);
    throw (error);
  }

  /**
   * List all the available rooms.
   *
   * @returns {Promise<module:videoroom-plugin~VIDEOROOM_EVENT_LIST>}
   */
  async list() {
    const body = {
      request: REQUEST_LIST_ROOMS,
    };

    const response = await this.message(body);
    const { event, data: evtdata } = response._janode || {};
    if (event === PLUGIN_EVENT.ROOMS_LIST)
      return evtdata;
    const error = new Error(`unexpected response to ${body.request} request`);
    throw (error);
  }

  /**
   * Create a new room.
   *
   * @param {object} params
   * @param {number|string} [params.room] - The room identifier, if missing picked by janus
   * @param {string} [params.description] - A textual description of the room
   * @param {number} [params.max_publishers] - The max number of publishers allowed
   * @param {boolean} [params.permanent] - True to make Janus persist the room on th config file
   * @param {boolean} [params.is_private] - Make the room private (hidden from listing)
   * @param {string} [params.secret] - The secret that will be used to modify the room
   * @param {string} [params.pin] - The pin needed to access the room
   * @param {number} [params.bitrate] - The bitrate cap that will be used for publishers
   * @param {boolean} [params.bitrate_cap] - Make the bitrate cap an insormountable limit
   * @param {number} [params.fir_freq] - The PLI interval in seconds
   * @param {string} [params.audiocodec] - Comma separated list of allowed audio codecs
   * @param {string} [params.videocodec] - Comma separated list of allowed video codecs
   * @param {boolean} [params.talking_events] - True to enable talking events
   * @param {number} [params.talking_level_threshold] - Audio level threshold for talking events in the range [0, 127]
   * @param {number} [params.talking_packets_threshold] - Audio packets threshold for talking events
   * @param {boolean} [params.require_pvtid] - Whether subscriptions are required to provide a valid private_id
   * @param {boolean} [params.require_e2ee] - Whether all participants are required to publish and subscribe using e2e encryption
   * @param {boolean} [params.record] - Wheter to enable recording of any publisher
   * @param {string} [params.rec_dir] - Folder where recordings should be stored
   * @param {boolean} [params.videoorient] - Whether the video-orientation RTP extension must be negotiated
   * @param {string} [params.h264_profile] - H264 specific profile to prefer
   * @returns {Promise<module:videoroom-plugin~VIDEOROOM_EVENT_CREATED>}
   */
  async create({ room, description, max_publishers, permanent, is_private, secret, pin, bitrate,
    bitrate_cap, fir_freq, audiocodec, videocodec, talking_events, talking_level_threshold, talking_packets_threshold,
    require_pvtid, require_e2ee, record, rec_dir, videoorient, h264_profile }) {
    const body = {
      request: REQUEST_CREATE,
    };
    if (typeof room === 'string' || typeof room === 'number') body.room = room;
    if (typeof description === 'string') body.description = description;
    if (typeof max_publishers === 'number') body.publishers = max_publishers;
    if (typeof permanent === 'boolean') body.permanent = permanent;
    if (typeof is_private === 'boolean') body.is_private = is_private;
    if (typeof secret === 'string') body.secret = secret;
    if (typeof pin === 'string') body.pin = pin;
    if (typeof bitrate === 'number') body.bitrate = bitrate;
    if (typeof bitrate_cap === 'boolean') body.bitrate_cap = bitrate_cap;
    if (typeof fir_freq === 'number') body.fir_freq = fir_freq;
    if (typeof audiocodec === 'string') body.audiocodec = audiocodec;
    if (typeof videocodec === 'string') body.videocodec = videocodec;
    if (typeof talking_events === 'boolean') body.audiolevel_event = talking_events;
    if (typeof talking_level_threshold === 'number' && talking_level_threshold >= 0 && talking_level_threshold <= 127) body.audio_level_average = talking_level_threshold;
    if (typeof talking_packets_threshold === 'number' && talking_packets_threshold > 0) body.audio_active_packets = talking_packets_threshold;
    if (typeof require_pvtid === 'boolean') body.require_pvtid = require_pvtid;
    if (typeof require_e2ee === 'boolean') body.require_e2ee = require_e2ee;
    if (typeof record === 'boolean') body.record = record;
    if (typeof rec_dir === 'string') body.rec_dir = rec_dir;
    if (typeof videoorient === 'boolean') body.videoorient_ext = videoorient;
    if (typeof h264_profile === 'string') body.h264_profile = h264_profile;

    const response = await this.message(body);
    const { event, data: evtdata } = response._janode || {};
    if (event === PLUGIN_EVENT.CREATED)
      return evtdata;
    const error = new Error(`unexpected response to ${body.request} request`);
    throw (error);
  }

  /**
   * Destroy a room.
   *
   * @param {object} params
   * @param {number|string} params.room - The room to destroy
   * @param {boolean} [params.permanent] - True to remove the room from the Janus config file
   * @param {string} [params.secret] - The secret needed to manage the room
   * @returns {Promise<module:videoroom-plugin~VIDEOROOM_EVENT_DESTROYED>}
   */
  async destroy({ room, permanent, secret }) {
    const body = {
      request: REQUEST_DESTROY,
      room,
    };
    if (typeof permanent === 'boolean') body.permanent = permanent;
    if (typeof secret === 'string') body.secret = secret;

    const response = await this.message(body);
    const { event, data: evtdata } = response._janode || {};
    if (event === PLUGIN_EVENT.DESTROYED)
      return evtdata;
    const error = new Error(`unexpected response to ${body.request} request`);
    throw (error);
  }

  /**
   * Edit the ACL tokens for a room.
   *
   * @param {object} params
   * @param {number|string} params.room - The room where to change the acl
   * @param {"enable"|"disable"|"add"|"remove"} params.action - The action to execute on the acl
   * @param {string[]} params.list - The list of tokens to execute the action onto
   * @param {string} [params.secret] - The secret needed to manage the room
   * @returns {Promise<module:videoroom-plugin~VIDEOROOM_EVENT_ALLOWED>}
   */
  async allow({ room, action, list, secret }) {
    const body = {
      request: REQUEST_ALLOW,
      room,
      action,
    };
    if (list && list.length > 0) body.allowed = list;
    if (typeof secret === 'string') body.secret = secret;

    const response = await this.message(body);
    const { event, data: evtdata } = response._janode || {};
    if (event === PLUGIN_EVENT.ALLOWED)
      return evtdata;
    const error = new Error(`unexpected response to ${body.request} request`);
    throw (error);
  }

  /**
   * Start a RTP forwarding in a room.
   *
   * @param {object} params
   * @param {number|string} params.room - The room where to start a forwarder
   * @param {number|string} params.feed - The feed identifier to forward (must be published)
   * @param {string} params.host - The target host for the forwarder
   * @param {number} [params.audio_port] - The target audio RTP port, if audio is to be forwarded
   * @param {number} [params.audio_rtcp_port] - The target audio RTCP port, if audio is to be forwarded
   * @param {number} [params.audio_ssrc] - The SSRC that will be used for audio RTP
   * @param {number} [params.video_port] - The target video RTP port, if video is to be forwarded
   * @param {number} [params.video_rtcp_port] - The target video RTCP port, if video is to be forwarded
   * @param {number} [params.video_ssrc] - The SSRC that will be used for video RTP
   * @param {number} [params.data_port] - The target datachannels port, if datachannels are to be forwarded
   * @param {string} [params.secret] - The secret needed for managing the room
   * @param {string} [params.admin_key] - The admin key needed for invoking the API
   * @returns {Promise<module:videoroom-plugin~VIDEOROOM_EVENT_RTP_FWD_STARTED>}
   */
  async startForward({ room, feed, host, audio_port, audio_rtcp_port, audio_ssrc, video_port, video_rtcp_port, video_ssrc, data_port, secret, admin_key }) {
    const body = {
      request: REQUEST_RTP_FWD_START,
      room,
      publisher_id: feed,
    };
    if (typeof host === 'string') body.host = host;
    if (typeof audio_port === 'number') body.audio_port = audio_port;
    if (typeof audio_rtcp_port === 'number') body.audio_rtcp_port = audio_rtcp_port;
    if (typeof audio_ssrc === 'number') body.audio_ssrc = audio_ssrc;
    if (typeof video_port === 'number') body.video_port = video_port;
    if (typeof video_rtcp_port === 'number') body.video_rtcp_port = video_rtcp_port;
    if (typeof video_ssrc === 'number') body.video_ssrc = video_ssrc;
    if (typeof data_port === 'number') body.data_port = data_port;
    if (typeof secret === 'string') body.secret = secret;
    if (typeof admin_key === 'string') body.admin_key = admin_key;

    const response = await this.message(body);
    const { event, data: evtdata } = response._janode || {};
    if (event === PLUGIN_EVENT.RTP_FWD_STARTED)
      return evtdata;
    const error = new Error(`unexpected response to ${body.request} request`);
    throw (error);
  }

  /**
   * Stop a RTP forwarder in a room.
   *
   * @param {object} params
   * @param {number|string} params.room - The room where to stop a forwarder
   * @param {number|string} params.feed - The feed identifier for the forwarder to stop (must be published)
   * @param {number|string} params.stream - The forwarder identifier as returned by the start forward API
   * @param {string} [params.secret] - The secret needed for managing the room
   * @returns {Promise<module:videoroom-plugin~VIDEOROOM_EVENT_RTP_FWD_STOPPED>}
   */
  async stopForward({ room, feed, stream, secret }) {
    const body = {
      request: REQUEST_RTP_FWD_STOP,
      room,
      publisher_id: feed,
      stream_id: stream,
    };
    if (typeof secret === 'string') body.secret = secret;

    const response = await this.message(body);
    const { event, data: evtdata } = response._janode || {};
    if (event === PLUGIN_EVENT.RTP_FWD_STOPPED)
      return evtdata;
    const error = new Error(`unexpected response to ${body.request} request`);
    throw (error);
  }

  /**
   * List the active forwarders in a room.
   *
   * @param {object} params
   * @param {number|string} params.room - The room where to list the forwarders
   * @param {string} [params.secret] - The secret needed for managing the room
   * @returns {Promise<module:videoroom-plugin~VIDEOROOM_EVENT_RTP_FWD_LIST>}
   */
  async listForward({ room, secret }) {
    const body = {
      request: REQUEST_RTP_FWD_LIST,
      room,
    };
    if (typeof secret === 'string') body.secret = secret;

    const response = await this.message(body);
    const { event, data: evtdata } = response._janode || {};
    if (event === PLUGIN_EVENT.RTP_FWD_LIST)
      return evtdata;
    const error = new Error(`unexpected response to ${body.request} request`);
    throw (error);
  }

}

/**
 * The payload of the plugin message (cfr. Janus docs).
 * {@link https://janus.conf.meetecho.com/docs/videoroom.html}
 *
 * @private
 * @typedef {object} VideoRoomData
 */

/**
 * The response event when a publisher has joined.
 *
 * @typedef {object} VIDEOROOM_EVENT_PUB_JOINED
 * @property {number|string} room - The involved room
 * @property {number|string} feed - The feed identifier
 * @property {string} [display] - The dsplay name, if available
 * @property {string} description - A description of the room, if available
 * @property {number} private_id - The private id that can be used when subscribing
 * @property {object[]} publishers - The list of active publishers
 * @property {number|string} publishers[].feed - The feed of an active publisher
 * @property {string} [publishers[].display] - The display name of an active publisher
 * @property {boolean} [publishers[].talking] - Whether the publisher is talking or not
 * @property {string} [publishers[].audiocodec] - The audio codec used by active publisher
 * @property {string} [publishers[].videocodec] - The video codec used by active publisher
 * @property {boolean} publishers[].simulcast - True if the publisher uses simulcast (VP8 and H.264 only)
 * @property {object[]} [publishers[].streams] - [multistream] Streams description
 * @property {RTCSessionDescription} [jsep] - The JSEP answer
 */

/**
 * The response event when a subscriber has joined.
 *
 * @typedef {object} VIDEOROOM_EVENT_SUB_JOINED
 * @property {number|string} room - The involved room
 * @property {number|string} feed - The published feed identifier
 * @property {string} display - The published feed display name
 */

/**
 * The response event to a participant list request.
 *
 * @typedef {object} VIDEOROOM_EVENT_PARTICIPANTS_LIST
 * @property {number|string} room - The involved room
 * @property {number|string} feed - The current published feed
 * @property {object[]} participants - The list of current participants
 * @property {number|string} participants[].feed - Feed identifier of the participant
 * @property {string} [participants[].display] - The participant's display name, if available
 * @property {boolean} participants[].publisher - Whether the user is an active publisher in the room
 * @property {boolean} [participants[].talking] - True if participant is talking
 */

/**
 * The response event for room create request.
 *
 * @typedef {object} VIDEOROOM_EVENT_CREATED
 * @property {number|string} room - The created room
 * @property {boolean} permanent - True if the room has been persisted on the Janus configuratin file
 */

/**
 * The response event for room destroy request.
 *
 * @typedef {object} VIDEOROOM_EVENT_DESTROYED
 * @property {number|string} room - The destroyed room
 * @property {boolean} permanent - True if the room has been removed from the Janus configuratin file
 */

/**
 * The response event for room exists request.
 *
 * @typedef {object} VIDEOROOM_EVENT_EXISTS
 * @property {number|string} room - The queried room
 */

/**
 * Descriptrion of an active RTP forwarder.
 *
 * @typedef {object} RtpForwarder
 * @property {string} host - The target host
 * @property {number} [audio_port] - The RTP audio target port
 * @property {number} [audio_rtcp_port] - The RTCP audio target port
 * @property {number} [audio_stream] - The audio forwarder identifier
 * @property {number} [video_port] - The RTP video target port
 * @property {number} [video_rtcp_port] - The RTCP video target port
 * @property {number} [video_stream] - The video forwarder identifier
 * @property {number} [data_port] - The datachannels target port
 * @property {number} [data_stream] - The datachannels forwarder identifier
 * @property {number} [ssrc] - SSRC this forwarder is using
 * @property {number} [pt] - payload type this forwarder is using
 * @property {number} [sc_substream_layer] - video simulcast substream this video forwarder is relaying
 * @property {boolean} [srtp] - whether the RTP stream is encrypted
 */

/**
 * The response event for RTP forward start request.
 *
 * @typedef {object} VIDEOROOM_EVENT_RTP_FWD_STARTED
 * @property {number|string} room - The involved room
 * @property {RtpForwarder} forwarder - The forwarder object
 */

/**
 * The response event for RTP forward stop request.
 *
 * @typedef {object} VIDEOROOM_EVENT_RTP_FWD_STOPPED
 * @property {number|string} room - The involved room
 * @property {number|string} feed - The feed identifier being forwarded
 * @property {number} stream - The forwarder identifier
 */

/**
 * The response event for RTP forwarders list request.
 *
 * @typedef {object} VIDEOROOM_EVENT_RTP_FWD_LIST
 * @property {number|string} room - The involved room
 * @property {object[]} forwarders - The list of forwarders
 * @property {number|string} forwarders[].feed - The feed that is being forwarded
 * @property {RtpForwarder[]} forwarders[].forwarders -The list of the forwarders for this feed
 */

/**
 * The response event for videoroom list request.
 *
 * @typedef {object} VIDEOROOM_EVENT_LIST
 * @property {object[]} list - The list of the room as returned by Janus
 */

/**
 * The response event for ACL tokens edit (allowed) request.
 *
 * @typedef {object} VIDEOROOM_EVENT_ALLOWED
 * @property {string[]} list - The updated, complete, list of allowed tokens
 */

/**
 * The response event for publisher/subscriber configure request.
 *
 * @typedef {object} VIDEOROOM_EVENT_CONFIGURED
 * @property {number|string} room - The involved room
 * @property {number|string} feed - The feed identifier
 * @property {string} [display] - The display name, if available
 * @property {boolean} [restart] - True if the request had it true
 * @property {boolean} [update] - True if the request had it true
 * @property {string} configured - A string with the value returned by Janus
 * @property {RTCSessionDescription} [jsep] - The JSEP answer
 */

/**
 * The response event for subscriber start request.
 *
 * @typedef {object} VIDEOROOM_EVENT_STARTED
 * @property {number|string} room - The involved room
 * @property {number|string} feed - The feed that started
 * @property {string} started - A string with the value returned by Janus
 */

/**
 * The response event for subscriber pause request.
 *
 * @typedef {object} VIDEOROOM_EVENT_PAUSED
 * @property {number|string} room - The involved room
 * @property {number|string} feed - The feed that has been paused
 * @property {string} paused - A string with the value returned by Janus
 */

/**
 * The response event for subscriber switch request.
 *
 * @typedef {object} VIDEOROOM_EVENT_SWITCHED
 * @property {number|string} room - The involved room
 * @property {number|string} from_feed - The feed that has been switched from
 * @property {number|string} to_feed - The feed that has been switched to
 * @property {string} switched - A string with the value returned by Janus
 * @property {string} display - The display name of the new feed
 */

/**
 * The response event for publisher unpublish request.
 *
 * @typedef {object} VIDEOROOM_EVENT_UNPUBLISHED
 * @property {number|string} room - The involved room
 * @property {number|string} feed - The feed that unpublished
 */

/**
 * The response event for publiher/subscriber leave request.
 *
 * @typedef {object} VIDEOROOM_EVENT_LEAVING
 * @property {number|string} room - The involved room
 * @property {number|string} feed - The feed that left
 * @property {string} [reason] - An optional string with the reason of the leaving
 */

/**
 * The response event for the kick request.
 *
 * @typedef {object} VIDEOROOM_EVENT_KICKED
 * @property {number|string} room - The involved room
 * @property {number|string} feed - The feed that has been kicked
 */

/**
 * The response event for the recording enabled request.
 *
 * @typedef {object} VIDEOROOM_EVENT_RECORDING_ENABLED_STATE
 * @property {number|string} room - The involved room
 * @property {boolean} recording - Whether or not the room recording is now enabled
 */

/**
 * [multistream] The response event for update subscriber request.
 *
 * @typedef {object} VIDEOROOM_EVENT_UPDATED
 * @property {number|string} room - The involved room
 * @property {RTCSessionDescription} [jsep] - The updated JSEP offer
 * @property {object[]} streams - List of the updated streams in this subscription
 */

/**
 * The exported plugin descriptor.
 *
 * @type {object}
 * @property {string} id - The plugin identifier used when attaching to Janus
 * @property {module:videoroom-plugin~VideoRoomHandle} Handle - The custom class implementing the plugin
 * @property {object} EVENT - The events emitted by the plugin
 * @property {string} EVENT.VIDEOROOM_PUB_PEER_JOINED {@link module:videoroom-plugin~VIDEOROOM_PUB_PEER_JOINED}
 * @property {string} EVENT.VIDEOROOM_PUB_LIST {@link module:videoroom-plugin~VIDEOROOM_PUB_LIST}
 * @property {string} EVENT.VIDEOROOM_DESTROYED {@link module:videoroom-plugin~VIDEOROOM_DESTROYED}
 * @property {string} EVENT.VIDEOROOM_UNPUBLISHED {@link module:videoroom-plugin~VIDEOROOM_UNPUBLISHED}
 * @property {string} EVENT.VIDEOROOM_LEAVING {@link module:videoroom-plugin~VIDEOROOM_LEAVING}
 * @property {string} EVENT.VIDEOROOM_DISPLAY {@link module:videoroom-plugin~VIDEOROOM_DISPLAY}
 * @property {string} EVENT.VIDEOROOM_KICKED {@link module:videoroom-plugin~VIDEOROOM_KICKED}
 * @property {string} EVENT.VIDEOROOM_RECORDING_ENABLED_STATE {@link module:videoroom-plugin~VIDEOROOM_RECORDING_ENABLED_STATE}
 * @property {string} EVENT.VIDEOROOM_TALKING {@link module:videoroom-plugin~VIDEOROOM_TALKING}
 * @property {string} EVENT.VIDEOROOM_ERROR {@link module:videoroom-plugin~VIDEOROOM_ERROR}
 */
export default {
  id: PLUGIN_ID,
  Handle: VideoRoomHandle,
  EVENT: {
    /**
     * A peer has joined theh room (notify-joining).
     *
     * @event module:videoroom-plugin~VideoRoomHandle#event:VIDEOROOM_PUB_PEER_JOINED
     * @type {object}
     * @property {number|string} room - The involved room
     * @property {number|string} feed - The feed identifier that joined
     * @property {string} display - The display name of the peer
     */
    VIDEOROOM_PUB_PEER_JOINED: PLUGIN_EVENT.PUB_PEER_JOINED,

    /**
     * Active publishers list updated.
     *
     * @event module:videoroom-plugin~VideoRoomHandle#event:VIDEOROOM_PUB_LIST
     * @type {object}
     * @property {number|string} room - The involved room
     * @property {number|string} feed - The current feed identifier
     * @property {object[]} publishers - List of the new publishers
     * @property {number|string} publishers[].feed - Feed identifier of the new publisher
     * @property {string} publishers[].display - Display name of the new publisher
     * @property {boolean} [publishers[].talking] - Whether the publisher is talking or not
     * @property {string} [publishers[].audiocodec] - The audio codec used by active publisher
     * @property {string} [publishers[].videocodec] - The video codec used by active publisher
     * @property {boolean} publishers[].simulcast - True if the publisher uses simulcast (VP8 and H.264 only)
     * @property {object[]} [publishers[].streams] - [multistream] Streams description
     */
    VIDEOROOM_PUB_LIST: PLUGIN_EVENT.PUB_LIST,

    /**
     * The videoroom has been destroyed.
     *
     * @event module:videoroom-plugin~VideoRoomHandle#event:VIDEOROOM_DESTROYED
     * @type {module:videoroom-plugin~VIDEOROOM_EVENT_DESTROYED}
     */
    VIDEOROOM_DESTROYED: PLUGIN_EVENT.DESTROYED,

    /**
     * A feed has been unpublished.
     *
     * @event module:videoroom-plugin~VideoRoomHandle#event:VIDEOROOM_UNPUBLISHED
     * @type {module:videoroom-plugin~VIDEOROOM_EVENT_UNPUBLISHED}
     */
    VIDEOROOM_UNPUBLISHED: PLUGIN_EVENT.UNPUBLISHED,

    /**
     * A peer has left the room.
     *
     * @event module:videoroom-plugin~VideoRoomHandle#event:VIDEOROOM_LEAVING
     * @type {module:videoroom-plugin~VIDEOROOM_EVENT_LEAVING}
     */
    VIDEOROOM_LEAVING: PLUGIN_EVENT.LEAVING,

    /**
     * A participant has changed the display name.
     *
     * @event module:videoroom-plugin~VideoRoomHandle#event:VIDEOROOM_DISPLAY
     * @type {object}
     * @property {number|string} room - The involved room
     * @property {number|string} feed - The feed of the peer that change display name
     * @property {string} display - The new display name of the peer
     */
    VIDEOROOM_DISPLAY: PLUGIN_EVENT.DISPLAY,

    /**
     * A handle received a configured event.
     *
     * @event module:videoroom-plugin~VideoRoomHandle#event:VIDEOROOM_CONFIGURED
     * @type {module:videoroom-plugin~VIDEOROOM_EVENT_CONFIGURED}
     */
    VIDEOROOM_CONFIGURED: PLUGIN_EVENT.CONFIGURED,

    /**
     * A handle received a slow link notification.
     *
     * @event module:videoroom-plugin~VideoRoomHandle#event:VIDEOROOM_DISPLAY
     * @type {object}
     * @property {number|string} room - The involved room
     * @property {number|string} feed - The feed of the peer that change display name
     * @property {number} bitrate - The current bitrate cap for the participant
     */
    VIDEOROOM_SLOWLINK: PLUGIN_EVENT.SLOW_LINK,

    /**
     * Notify if the current user is talking.
     *
     * @event module:videoroom-plugin~VideoRoomHandle#event:VIDEOROOM_TALKING
     * @type {object}
     * @property {number|string} room - The involved room
     * @property {number|string} feed - The feed of the peer this talking notification refers to
     * @property {boolean} talking - True if the participant is talking
     * @property {number} audio_level - The audio level of the participant in the range [0,127]
     */
    VIDEOROOM_TALKING: PLUGIN_EVENT.TALKING,

    /**
     * A feed has been kicked out.
     *
     * @event module:videoroom-plugin~VideoRoomHandle#event:VIDEOROOM_KICKED
     * @type {module:videoroom-plugin~VIDEOROOM_EVENT_KICKED}
     */
    VIDEOROOM_KICKED: PLUGIN_EVENT.KICKED,

    /**
     * Conference recording has been enabled or disabled.
     *
     * @event module:videoroom-plugin~VideoRoomHandle#event:VIDEOROOM_RECORDING_ENABLED_STATE
     * @type {module:videoroom-plugin~VIDEOROOM_EVENT_RECORDING_ENABLED_STATE}
     */
    VIDEOROOM_RECORDING_ENABLED_STATE: PLUGIN_EVENT.RECORDING_ENABLED_STATE,

    /**
     * A switch to a different simulcast substream has been completed.
     *
     * @event module:videoroom-plugin~VideoRoomHandle#event:VIDEOROOM_SC_SUBSTREAM_LAYER
     * @type {object}
     * @property {number|string} room - The involved room
     * @property {number|string} feed - The feed of the peer this notification refers to
     * @property {number} sc_substream_layer - The new simuclast substream layer relayed
     */
    VIDEOROOM_SC_SUBSTREAM_LAYER: PLUGIN_EVENT.SC_SUBSTREAM_LAYER,

    /**
     * A switch to a different number of simulcast temporal layers has been completed.
     *
     * @event module:videoroom-plugin~VideoRoomHandle#event:VIDEOROOM_SC_TEMPORAL_LAYERS
     * @type {object}
     * @property {number|string} room - The involved room
     * @property {number|string} feed - The feed of the peer this switch notification refers to
     * @property {number} sc_temporal_layers - The new number of simuclast teporal layers relayed
     */
    VIDEOROOM_SC_TEMPORAL_LAYERS: PLUGIN_EVENT.SC_TEMPORAL_LAYERS,

    /**
     * A multistream subscription has been updated.
     *
     * @event module:videoroom-plugin~VideoRoomHandle#event:VIDEOROOM_UPDATED
     * @type {module:videoroom-plugin~VIDEOROOM_EVENT_UPDATED}
     */
    VIDEOROOM_UPDATED: PLUGIN_EVENT.UPDATED,

    /**
     * A generic videoroom error.
     *
     * @event module:videoroom-plugin~VideoRoomHandle#event:VIDEOROOM_ERROR
     * @type {Error}
     */
    VIDEOROOM_ERROR: PLUGIN_EVENT.ERROR,
  },
};<|MERGE_RESOLUTION|>--- conflicted
+++ resolved
@@ -24,7 +24,6 @@
 const REQUEST_UNPUBLISH = 'unpublish';
 const REQUEST_UPDATE = 'update';
 const REQUEST_LEAVE = 'leave';
-const REQUEST_UPDATE = 'update';
 
 const REQUEST_EXISTS = 'exists';
 const REQUEST_LIST_ROOMS = 'list';
@@ -185,12 +184,8 @@
 
           janode_event.data.feed = message_data.id;
           janode_event.data.description = message_data.description;
-<<<<<<< HEAD
-          janode_event.data.publishers = message_data.publishers.map(({ id, display, talking, audio_codec, video_codec, streams }) => {
-=======
           janode_event.data.private_id = message_data.private_id;
           janode_event.data.publishers = message_data.publishers.map(({ id, display, talking, audio_codec, video_codec, simulcast, streams }) => {
->>>>>>> 479396e4
             const pub = {
               feed: id,
               display,
@@ -409,11 +404,7 @@
           /* Publisher list notification */
           if (message_data.publishers) {
             janode_event.event = PLUGIN_EVENT.PUB_LIST;
-<<<<<<< HEAD
-            janode_event.data.publishers = message_data.publishers.map(({ id, display, talking, streams }) => {
-=======
             janode_event.data.publishers = message_data.publishers.map(({ id, display, talking, audio_codec, video_codec, simulcast, streams }) => {
->>>>>>> 479396e4
               const pub = {
                 feed: id,
                 display,
@@ -669,11 +660,7 @@
    * @param {RTCSessionDescription} [params.jsep] - The JSEP offer (publishers only)
    * @returns {Promise<module:videoroom-plugin~VIDEOROOM_EVENT_CONFIGURED>}
    */
-<<<<<<< HEAD
-  async configure({ audio, video, data, bitrate, record, filename, display, restart, update, streams, descriptions, sc_substream_layer, sc_substream_fallback_ms, sc_temporal_layers, jsep }) {
-=======
-  async configure({ audio, video, data, bitrate, record, filename, display, restart, update, sc_substream_layer, sc_substream_fallback_ms, sc_temporal_layers, e2ee, jsep }) {
->>>>>>> 479396e4
+  async configure({ audio, video, data, bitrate, record, filename, display, restart, update, streams, descriptions, sc_substream_layer, sc_substream_fallback_ms, sc_temporal_layers, e2ee, jsep }) {
     const body = {
       request: REQUEST_CONFIGURE,
     };
@@ -689,12 +676,9 @@
     if (typeof sc_substream_layer === 'number') body.substream = sc_substream_layer;
     if (typeof sc_substream_fallback_ms === 'number') body.fallback = 1000 * sc_substream_fallback_ms;
     if (typeof sc_temporal_layers === 'number') body.temporal = sc_temporal_layers;
-<<<<<<< HEAD
     if (streams && Array.isArray(streams)) body.streams = streams;
     if (descriptions && Array.isArray(descriptions)) body.descriptions = descriptions;
-=======
     if (typeof e2ee === 'boolean' && jsep) jsep.e2ee = e2ee;
->>>>>>> 479396e4
 
     const response = await this.message(body, jsep).catch(e => {
       /* Cleanup the WebRTC status in Janus in case of errors when publishing */
@@ -740,20 +724,13 @@
    * @param {number} [params.bitrate] - Bitrate cap
    * @param {boolean} [params.record] - True to record the feed
    * @param {string} [params.filename] - If recording, the base path/file to use for the recording
-<<<<<<< HEAD
+   * @param {boolean} [params.e2ee] - True to notify end-to-end encryption for this connection
    * @param {object[]} [params.streams] - The streams object, each stream includes type, mid, description, disabled, simulcast
    * @param {object[]} [params.descriptions] - The descriptions object, for each stream you can define description
    * @param {RTCSessionDescription} params.jsep - The JSEP offer
    * @returns {Promise<module:videoroom-plugin~VIDEOROOM_EVENT_CONFIGURED>}
    */
-  async publish({ audio, video, data, bitrate, record, filename, streams, descriptions, display, jsep }) {
-=======
-   * @param {boolean} [params.e2ee] - True to notify end-to-end encryption for this connection
-   * @param {RTCSessionDescription} params.jsep - The JSEP offer
-   * @returns {Promise<module:videoroom-plugin~VIDEOROOM_EVENT_CONFIGURED>}
-   */
-  async publish({ audio, video, data, bitrate, record, filename, display, e2ee, jsep }) {
->>>>>>> 479396e4
+  async publish({ audio, video, data, bitrate, record, filename, streams, descriptions, display, e2ee, jsep }) {
     if (typeof jsep === 'object' && jsep && jsep.type !== 'offer') {
       const error = new Error('jsep must be an offer');
       return Promise.reject(error);
@@ -768,12 +745,9 @@
     if (typeof record === 'boolean') body.record = record;
     if (typeof filename === 'string') body.filename = filename;
     if (typeof display === 'string') body.display = display;
-<<<<<<< HEAD
     if (streams && Array.isArray(streams)) body.streams = streams;
     if (descriptions && Array.isArray(descriptions)) body.descriptions = descriptions;
-=======
     if (typeof e2ee === 'boolean' && jsep) jsep.e2ee = e2ee;
->>>>>>> 479396e4
 
     const response = await this.message(body, jsep).catch(e => {
       /* Cleanup the WebRTC status in Janus in case of errors when publishing */
@@ -841,11 +815,7 @@
    * @param {object[]} [params.streams] - The streams object, each stream include feed, mid is optional
    * @returns {Promise<module:videoroom-plugin~VIDEOROOM_EVENT_SUB_JOINED>}
    */
-<<<<<<< HEAD
-  async joinSubscriber({ room, feed, audio, video, data, sc_substream_layer, sc_substream_fallback_ms, sc_temporal_layers, token, streams }) {
-=======
-  async joinSubscriber({ room, feed, audio, video, data, private_id, sc_substream_layer, sc_substream_fallback_ms, sc_temporal_layers, autoupdate, token }) {
->>>>>>> 479396e4
+  async joinSubscriber({ room, feed, audio, video, data, private_id, sc_substream_layer, sc_substream_fallback_ms, sc_temporal_layers, autoupdate, token, streams }) {
     const body = {
       request: REQUEST_JOIN,
       ptype: PTYPE_LISTENER,
@@ -859,13 +829,10 @@
     if (typeof sc_substream_layer === 'number') body.substream = sc_substream_layer;
     if (typeof sc_substream_fallback_ms === 'number') body.fallback = 1000 * sc_substream_fallback_ms;
     if (typeof sc_temporal_layers === 'number') body.temporal = sc_temporal_layers;
-<<<<<<< HEAD
     if (streams && Array.isArray(streams)) body.streams = streams;
     else if (typeof feed === 'number' || typeof feed === 'string' ) body.feed = feed;
-=======
     // Multistream
     if (typeof autoupdate === 'boolean') body.autoupdate = autoupdate;
->>>>>>> 479396e4
 
     const response = await this.message(body);
     const { event, data: evtdata } = response._janode || {};
